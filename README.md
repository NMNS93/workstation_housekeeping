# Workstation Housekeeping v1.2
Scripts to manage data on the NGS workstation

---

## backup_runfolder.py
Uploads an Illumina runfolder to DNANexus.

### Quickstart
```
    usage: backup_runfolder.py [-h] -i RUNFOLDER [-a AUTH_TOKEN] [--ignore IGNORE] [-p PROJECT] [--logpath LOGPATH]
```

### What are the dependencies for this script?
This tool requires the DNAnexus utilities `ua` (upload agent) and `dx` (DNAnexus toolkit) to be available in the system PATH. Python3 is required, and this tool uses packages from the standard library.

### How does this tool work?
* The script parses the input parameters, asserting that the given runfolder exists.
* If the `-p` option is given, the script attempts to find a matching DNAnexus project. Otherwise, it looks for a single project matching the runfolder name. If more or less than 1 project matches, the script logs an error and exits.
* The runfolder is traversed and a list of files in each folder is obtained. If any comma-separated strings passed to the `--ignore` argument are present within the filepath, or filename the file is excluded.
<<<<<<< HEAD
* The DNAnexus `ua` utility is used to upload files in batches of 500 at a time. The number of upload tries is set to 100 with the `--tries` flag.
* Orthogonal tests are performed to:
    * A count of files that should be uploaded (using the ignore terms if provided)
    * A count of files in the DNA Nexus project
    * (If relevant) A count of files in the DNA Nexus project containing a pattern to be ignored. NB this may not be accurate if the ignore term is found in the result of dx find data (eg present in project name)
=======
* Finally, the list of files in each folder is passed to the DNAnexus `ua` utility. It is quicker to upload multiple files per command so 500 files are uploaded per command (upload agent can do 1000 files per command, but this can breach bash/subprocess's max command length). The number of upload tries is set to 100 with the `--tries` flag.
>>>>>>> 3f607943
* Logs from this and the script are written to a logfile, named after the runfolder. A destination for this file can be passed to the `--logpath` flag.

---

## findfastqs.sh
Report the number of gzipped fastq files in an Illumina runfolder.

### Usage
```
$ findfastqs.sh RUNFOLDER
>>> RUNFOLDER has 156 demultiplexed fastq files with 2 undetermined. Total: 158
```

---<|MERGE_RESOLUTION|>--- conflicted
+++ resolved
@@ -18,18 +18,14 @@
 * The script parses the input parameters, asserting that the given runfolder exists.
 * If the `-p` option is given, the script attempts to find a matching DNAnexus project. Otherwise, it looks for a single project matching the runfolder name. If more or less than 1 project matches, the script logs an error and exits.
 * The runfolder is traversed and a list of files in each folder is obtained. If any comma-separated strings passed to the `--ignore` argument are present within the filepath, or filename the file is excluded.
-<<<<<<< HEAD
+
 * The DNAnexus `ua` utility is used to upload files in batches of 500 at a time. The number of upload tries is set to 100 with the `--tries` flag.
 * Orthogonal tests are performed to:
     * A count of files that should be uploaded (using the ignore terms if provided)
     * A count of files in the DNA Nexus project
     * (If relevant) A count of files in the DNA Nexus project containing a pattern to be ignored. NB this may not be accurate if the ignore term is found in the result of dx find data (eg present in project name)
-=======
-* Finally, the list of files in each folder is passed to the DNAnexus `ua` utility. It is quicker to upload multiple files per command so 500 files are uploaded per command (upload agent can do 1000 files per command, but this can breach bash/subprocess's max command length). The number of upload tries is set to 100 with the `--tries` flag.
->>>>>>> 3f607943
 * Logs from this and the script are written to a logfile, named after the runfolder. A destination for this file can be passed to the `--logpath` flag.
 
----
 
 ## findfastqs.sh
 Report the number of gzipped fastq files in an Illumina runfolder.
